--- conflicted
+++ resolved
@@ -107,11 +107,8 @@
     r"""
     alignment model for satellite galaxies
     """
-<<<<<<< HEAD
-    def __init__(self, satellite_alignment_stregth=0.8):
-=======
+
     def __init__(self, satellite_alignment_a1=1.0,  satellite_alignment_alpha1=0.0):
->>>>>>> 315943ea
 
         self.gal_type = 'satellites'
         self._mock_generation_calling_sequence = (['inherit_halocat_properties', 'assign_orientation'])
@@ -130,7 +127,7 @@
         self.param_dict = ({
             'satellite_alignment_a1': satellite_alignment_a1,
             'satellite_alignment_alpha1': satellite_alignment_alpha1})
-    
+
     def inherit_halocat_properties(self, seed=None, **kwargs):
         """
         """
@@ -164,7 +161,7 @@
         dx[mask] = dx[mask] - Lbox[0]
         mask = dx<-1.0*Lbox[0]/2.0
         dx[mask] = dx[mask] + Lbox[0]
-        
+
         dy = (table['y'] - halo_y)
         mask = dy>Lbox[1]/2.0
         dx[mask] = dy[mask] - Lbox[1]
@@ -323,7 +320,7 @@
 
         self.list_of_haloprops_needed = ['halo_x', 'halo_y', 'halo_z',
             'halo_axisA_x', 'halo_axisA_y', 'halo_axisA_z', 'halo_rvir']
-        
+
         self._additional_kwargs_dict = dict(inherit_halocat_properties=['Lbox'])
 
         self._methods_to_inherit = (
@@ -374,7 +371,7 @@
         dx[mask] = dx[mask] - Lbox[0]
         mask = dx < -1.0*Lbox[0]/2.0
         dx[mask] = dx[mask] + Lbox[0]
-        
+
         dy = (table['y'] - halo_y)
         mask = dy > Lbox[1]/2.0
         dx[mask] = dy[mask] - Lbox[1]
@@ -386,7 +383,7 @@
         dx[mask] = dz[mask] - Lbox[2]
         mask = dz < -1.0*Lbox[2]/2.0
         dx[mask] = dz[mask] + Lbox[2]
-        
+
         # radial vector
         v1 = normalized_vectors(np.vstack((dx, dy, dz)).T)
 
@@ -407,19 +404,19 @@
         flip2[uran2 < 0.5] = -1.0
         v1 = flip1[:, np.newaxis]*v1
         v2 = flip2[:, np.newaxis]*v2
-        
+
         # calculate scaled halo virial radius
         r = np.sqrt(dx**2 + dy**2 + dz**2)/halo_r
 
         # get alignment radially dependent alignment strength
         p = self.radial_satellite_alignment_strength(r)
-        
+
         # get major to radial parameter
         a = self.radial_hybrid_alignment_vector_parameter(r)
 
         # define alignment vector inbetween v1 and v2
         v3 = normalized_vectors(vectors_between_list_of_vectors(v1, v2, a))
-        
+
         # get galaxy major axis
         major_v = axes_correlated_with_input_vector(v3, p=p)
 
@@ -479,25 +476,25 @@
     .. math::
         p(\cos(\theta)) = B(k)\exp[-k\cos(\theta)^2]\mathrm{d}\cos(\theta)
 
-    where 
+    where
 
     .. math::
         B(k) = \frac{1}{2}int_0^1\exp(-k t^2)\mathrm{d}t
 
     We assume the ISO convention for spherical coordinates, where :math:`\theta`
     is the polar angle, bounded between :math:`[-\pi, \pi]`, and :math:`\phi`
-    is the azimuthal angle, where for a Dimroth-Watson distribution, :math:`phi' 
-    is a uniform random variable between :math:`[0, 2\pi]`: for all `k`. 
+    is the azimuthal angle, where for a Dimroth-Watson distribution, :math:`phi'
+    is a uniform random variable between :math:`[0, 2\pi]`: for all `k`.
 
     For :math:`k>0`, the distribution of points on a sphere is bipolar.
     For :math:`k=0`, the distribution of points on a sphere is uniform.
     For :math:`k<0`, the distribution of points on a sphere is girdle.
 
     Note that as :math:`k \rarrow \infty`:
-    
+
     .. math::
         p(\cos(\theta)) = \frac{1}{2}\left[ \delta(\cos(\theta) + 1) + \delta(\cos(\theta) - 1) \right]\mathrm{d}\cos(\theta)
-    
+
     and as :math:`k \rarrow -\infty`:
 
     .. math::
@@ -552,7 +549,7 @@
 
         See the Notes section for a discussion of large and small `k`.
         """
-        
+
         # process arguments
         k = np.atleast_1d(k).astype(np.float64)
         x = np.atleast_1d(x).astype(np.float64)
@@ -566,11 +563,11 @@
         epsilon = np.finfo(float).eps
         edge_mask = (p >= 1.0/epsilon) | (p == 0.0)
         p[edge_mask] = 0.0
-        
+
         # large positive k (bipolar)
         bipolar = (x >= (1.0 - epsilon)) | (x <= (-1.0 + epsilon))
         p[bipolar & edge_mask & (k>1)] = 1.0/(2.0*epsilon)
-        
+
         # large negative k (girdle)
         girdle = (x >= (0.0 - epsilon)) & (x <= (0.0 + epsilon))
         p[girdle & edge_mask & (k <- 1)] = 1.0/(2.0*epsilon)
@@ -588,8 +585,8 @@
 
         Notes
         =====
-        The random variate sampling for this distribution is an implementation 
-        of the rejection-sampling technique.  
+        The random variate sampling for this distribution is an implementation
+        of the rejection-sampling technique.
 
         The Proposal distributions are taken from Best & Fisher (1986).
         """
@@ -734,7 +731,7 @@
 def fit_watson_mixture_model(x, ptol=0.01, max_iter=50, verbose=False):
     """
     fit for the alignment strength of a symmetric dimroth-watson k-componenent mixture model
-    
+
     Parameters
     ==========
     x : array_like
@@ -744,7 +741,7 @@
 
     max_iter : int
     """
-    
+
     def f(p, x, r):
         """
         function to minimize in each step
@@ -794,7 +791,7 @@
     x = np.atleast_1d(x)
 
     k = alignment_strenth(p)
-    
+
     # size of sample
     N = np.shape(x)[0]
     # number of distributions
@@ -803,11 +800,11 @@
     p = np.zeros((N, N_components))
     for i in range(0, N_components):
         p[:,i] = d.pdf(x[:,i], k=k)
-    
+
     f = np.zeros((N, N_components))
     for i in range(0, N_components):
         f[:,i] = p[:,i]/np.sum(p, axis=-1)
-    
+
     return f
 
 def watson_mixture_liklihood(x, f, k):
@@ -820,7 +817,7 @@
         A N by k array of cos(theta)
 
     f: array_like
-        membership 
+        membership
 
     k : float
         shape parameter of the distribution
@@ -830,10 +827,10 @@
     lnL : numpy.array
         log-liklihood sample `x` was drawn from the distribution
     """
-    
+
     # initialize distribution
     d = DimrothWatson()
-    
+
     # process arguments
     x = np.atleast_1d(x)
     f = np.atleast_1d(f)
@@ -852,7 +849,7 @@
     for i in range(0, N_components):
         p[:,i] = d.pdf(x[:,i], k=k)
 
-    # log-liklihood liklihood 
+    # log-liklihood liklihood
     l = np.zeros((N_components,))
     for i in range(0, N_components):
         l[i] = np.sum(f[:,i]*np.log(p[:,i]))
